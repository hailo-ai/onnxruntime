--- conflicted
+++ resolved
@@ -3,28 +3,6 @@
 # Licensed under the MIT License.
 # --------------------------------------------------------------------------
 
-<<<<<<< HEAD
-=======
-from .debug_options import DebugOptions, LogLevel
-from . import _utils, _io, _logger, _onnx_models, _are_deterministic_algorithms_enabled
-from .torch_cpp_extensions.cpu.aten_op_executor import load_aten_op_executor_cpp_extension
-from ._custom_autograd_function import custom_autograd_function_enabler
-from ._custom_autograd_function_exporter import _post_process_after_export
-from ._graph_execution_interface import GraphExecutionInterface
-from ._fallback import (
-    _FallbackManager,
-    ORTModuleDeviceException,
-    ORTModuleONNXModelException,
-    ORTModuleTorchModelException,
-    wrap_exception,
-)
-from ._gradient_accumulation_manager import GradientAccumulationManager
-from onnxruntime.training import ortmodule
-
-from onnxruntime.capi import _pybind_state as C
-from onnxruntime.tools.symbolic_shape_infer import SymbolicShapeInference
-from abc import ABC, abstractmethod
->>>>>>> 9e7753c1
 import copy
 import inspect
 import io
@@ -311,7 +289,6 @@
 
         providers = None
         provider_options = None
-<<<<<<< HEAD
         if self._device.type == 'cuda':
             providers = []
             provider_options = []
@@ -349,24 +326,6 @@
             providers.append("CPUExecutionProvider")
             provider_options.append({})
         elif self._device.type == 'cpu':
-=======
-        if self._device.type == "cuda":
-            # Configure the InferenceSessions to use the specific GPU on which the model is placed.
-            providers = ["ROCMExecutionProvider"] if self.is_rocm_pytorch else ["CUDAExecutionProvider"]
-            providers.append("CPUExecutionProvider")
-            provider_option_map = {"device_id": str(self._device.index)}
-            if not self.is_rocm_pytorch:
-                # Set Conv algo search mode to HEURISTIC, which is same as PyTorch's default setting.
-                provider_option_map["cudnn_conv_algo_search"] = "HEURISTIC"
-                provider_option_map["cudnn_conv_use_max_workspace"] = "1"
-                provider_option_map["cudnn_conv1d_pad_to_nc1d"] = "1"
-            if self._use_external_gpu_allocator:
-                provider_option_map["gpu_external_alloc"] = str(self._torch_alloc)
-                provider_option_map["gpu_external_free"] = str(self._torch_free)
-                provider_option_map["gpu_external_empty_cache"] = str(self._torch_empty_cache)
-            provider_options = [provider_option_map, {}]
-        elif self._device.type == "cpu":
->>>>>>> 9e7753c1
             providers = ["CPUExecutionProvider"]
             provider_options = [{}]
         elif self._device.type == "ort":
